--- conflicted
+++ resolved
@@ -4,12 +4,8 @@
 
 use crate::bool::Bool;
 use crate::glsl::Glsl;
-<<<<<<< HEAD
-use crate::std140::{Std140, Std140Padded};
+use crate::std140::{AsStd140, Std140, Std140Padded};
 use crate::internal::{align_offset, max};
-=======
-use crate::std140::{AsStd140, Std140};
->>>>>>> c38c0e3c
 
 unsafe impl Std140 for f32 {
     const ALIGNMENT: usize = 4;
@@ -33,6 +29,7 @@
 
 unsafe impl Std140 for Bool {
     const ALIGNMENT: usize = 4;
+    type Padded = Std140Padded<Self, 12>;
 }
 
 impl AsStd140 for bool {
