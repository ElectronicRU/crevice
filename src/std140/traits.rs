use core::mem::{size_of, MaybeUninit};
#[cfg(feature = "std")]
use std::io::{self, Write};

use bytemuck::{bytes_of, Pod, Zeroable};

#[cfg(feature = "std")]
use crate::std140::Writer;

/// Trait implemented for all `std140` primitives. Generally should not be
/// implemented outside this crate.
pub unsafe trait Std140: Copy + Zeroable + Pod {
    /// The required alignment of the type. Must be a power of two.
    ///
    /// This is distinct from the value returned by `std::mem::align_of` because
    /// `AsStd140` structs do not use Rust's alignment. This enables them to
    /// control and zero their padding bytes, making converting them to and from
    /// slices safe.
    const ALIGNMENT: usize;

<<<<<<< HEAD
    /// Whether this type requires a padding at the end (ie, is a struct or an array
    /// of primitives).
    /// See <https://www.khronos.org/registry/OpenGL/specs/gl/glspec45.core.pdf#page=159>
    /// (rule 4 and 9)
    const PAD_AT_END: bool = false;
    /// Padded type (Std140Padded specialization)
    /// The usual implementation is
    /// type Padded = Std140Padded<Self, {align_offset(size_of::<Self>(), max(16, ALIGNMENT))}>;
    type Padded: Std140Convertible<Self>;

=======
>>>>>>> ca582a9f
    /// Casts the type to a byte array. Implementors should not override this
    /// method.
    ///
    /// # Safety
    /// This is always safe due to the requirements of [`bytemuck::Pod`] being a
    /// prerequisite for this trait.
    fn as_bytes(&self) -> &[u8] {
        bytes_of(self)
    }
}

/// Trait specifically for Std140::Padded, implements conversions between padded type and base type.
pub trait Std140Convertible<T: Std140>: Copy + Pod {
    /// Convert from self to Std140
    fn into_std140(self) -> T;
    /// Convert from Std140 to self
    fn from_std140(_: T) -> Self;
}

impl<T: Std140> Std140Convertible<T> for T {
    fn into_std140(self) -> T {
        self
    }
    fn from_std140(also_self: T) -> Self {
        also_self
    }
}

/// Unfortunately, we cannot easily derive padded representation for generic Std140 types.
/// For now, we'll just use this empty enum with no values.
#[derive(Copy, Clone)]
pub enum InvalidPadded {}
unsafe impl Zeroable for InvalidPadded {}
unsafe impl Pod for InvalidPadded {}
impl<T: Std140> Std140Convertible<T> for InvalidPadded {
    fn into_std140(self) -> T {
        unimplemented!()
    }
    fn from_std140(_: T) -> Self {
        unimplemented!()
    }
}
/**
Trait implemented for all types that can be turned into `std140` values.
*
This trait can often be `#[derive]`'d instead of manually implementing it. Any
struct which contains only fields that also implement `AsStd140` can derive
`AsStd140`.

Types from the mint crate implement `AsStd140`, making them convenient for use
in uniform types. Most Rust math crates, like cgmath, nalgebra, and
ultraviolet support mint.

## Example

```glsl
uniform CAMERA {
    mat4 view;
    mat4 projection;
} camera;
```

```no_run
use crevice::std140::{AsStd140, Std140};

#[derive(AsStd140)]
struct CameraUniform {
    view: mint::ColumnMatrix4<f32>,
    projection: mint::ColumnMatrix4<f32>,
}

let view: mint::ColumnMatrix4<f32> = todo!("your math code here");
let projection: mint::ColumnMatrix4<f32> = todo!("your math code here");

let camera = CameraUniform {
    view,
    projection,
};

# fn write_to_gpu_buffer(bytes: &[u8]) {}
let camera_std140 = camera.as_std140();
write_to_gpu_buffer(camera_std140.as_bytes());
```
*/
pub trait AsStd140 {
    /// The `std140` version of this value.
    type Output: Std140;

    /// Convert this value into the `std140` version of itself.
    fn as_std140(&self) -> Self::Output;

    /// Returns the size of the `std140` version of this type. Useful for
    /// pre-sizing buffers.
    fn std140_size_static() -> usize {
        size_of::<Self::Output>()
    }

    /// Converts from `std140` version of self to self.
    fn from_std140(val: Self::Output) -> Self;
}

impl<T> AsStd140 for T
where
    T: Std140,
{
    type Output = Self;

    fn as_std140(&self) -> Self {
        *self
    }

    fn from_std140(x: Self) -> Self {
        x
    }
}

#[doc(hidden)]
#[derive(Copy, Clone, Debug)]
pub struct Std140Padded<T: Std140, const PAD: usize> {
    inner: T,
    _padding: [u8; PAD],
}

unsafe impl<T: Std140, const PAD: usize> Zeroable for Std140Padded<T, PAD> {}
unsafe impl<T: Std140, const PAD: usize> Pod for Std140Padded<T, PAD> {}

impl<T: Std140, const PAD: usize> Std140Convertible<T> for Std140Padded<T, PAD> {
    fn into_std140(self) -> T {
        self.inner
    }

    fn from_std140(inner: T) -> Self {
        Self {
            inner,
            _padding: [0u8; PAD],
        }
    }
}

#[doc(hidden)]
#[derive(Copy, Clone, Debug)]
#[repr(transparent)]
pub struct Std140Array<T: Std140, const N: usize>([T::Padded; N]);

unsafe impl<T: Std140, const N: usize> Zeroable for Std140Array<T, N> where T::Padded: Zeroable {}
unsafe impl<T: Std140, const N: usize> Pod for Std140Array<T, N> where T::Padded: Pod {}
unsafe impl<T: Std140, const N: usize> Std140 for Std140Array<T, N>
where
    T::Padded: Pod,
{
    const ALIGNMENT: usize = crate::internal::max(T::ALIGNMENT, 16);
    type Padded = Self;
}

impl<T: AsStd140, const N: usize> AsStd140 for [T; N] {
    type Output = Std140Array<T::Output, N>;
    fn as_std140(&self) -> Self::Output {
        let mut res: [MaybeUninit<_>; N] = unsafe { MaybeUninit::uninit().assume_init() };

        for i in 0..N {
            res[i] = MaybeUninit::new(<T::Output as Std140>::Padded::from_std140(
                self[i].as_std140(),
            ));
        }

        unsafe { core::mem::transmute_copy(&res) }
    }

    fn from_std140(val: Self::Output) -> Self {
        val.0
            .map(|x| T::from_std140(Std140Convertible::into_std140(x)))
    }
}

/// Trait implemented for all types that can be written into a buffer as
/// `std140` bytes. This type is more general than [`AsStd140`]: all `AsStd140`
/// types implement `WriteStd140`, but not the other way around.
///
/// While `AsStd140` requires implementers to return a type that implements the
/// `Std140` trait, `WriteStd140` directly writes bytes using a [`Writer`]. This
/// makes `WriteStd140` usable for writing slices or other DSTs that could not
/// implement `AsStd140` without allocating new memory on the heap.
#[cfg(feature = "std")]
pub trait WriteStd140 {
    /// Writes this value into the given [`Writer`] using `std140` layout rules.
    ///
    /// Should return the offset of the first byte of this type, as returned by
    /// the first call to [`Writer::write`].
    fn write_std140<W: Write>(&self, writer: &mut Writer<W>) -> io::Result<usize>;

    /// The space required to write this value using `std140` layout rules. This
    /// does not include alignment padding that may be needed before or after
    /// this type when written as part of a larger buffer.
    fn std140_size(&self) -> usize {
        let mut writer = Writer::new(io::sink());
        self.write_std140(&mut writer).unwrap();
        writer.len()
    }
}

#[cfg(feature = "std")]
impl<T> WriteStd140 for T
where
    T: AsStd140,
{
    fn write_std140<W: Write>(&self, writer: &mut Writer<W>) -> io::Result<usize> {
        writer.write_std140(&self.as_std140())
    }

    fn std140_size(&self) -> usize {
        size_of::<<Self as AsStd140>::Output>()
    }
}

#[cfg(feature = "std")]
impl<T> WriteStd140 for [T]
where
    T: WriteStd140,
{
    fn write_std140<W: Write>(&self, writer: &mut Writer<W>) -> io::Result<usize> {
        // if no items are written, offset is current position of the writer
        let mut offset = writer.len();

        let mut iter = self.iter();

        if let Some(item) = iter.next() {
            offset = item.write_std140(writer)?;
        }

        for item in iter {
            item.write_std140(writer)?;
        }

        Ok(offset)
    }

    fn std140_size(&self) -> usize {
        let mut writer = Writer::new(io::sink());
        self.write_std140(&mut writer).unwrap();
        writer.len()
    }
}<|MERGE_RESOLUTION|>--- conflicted
+++ resolved
@@ -18,19 +18,11 @@
     /// slices safe.
     const ALIGNMENT: usize;
 
-<<<<<<< HEAD
-    /// Whether this type requires a padding at the end (ie, is a struct or an array
-    /// of primitives).
-    /// See <https://www.khronos.org/registry/OpenGL/specs/gl/glspec45.core.pdf#page=159>
-    /// (rule 4 and 9)
-    const PAD_AT_END: bool = false;
     /// Padded type (Std140Padded specialization)
     /// The usual implementation is
     /// type Padded = Std140Padded<Self, {align_offset(size_of::<Self>(), max(16, ALIGNMENT))}>;
     type Padded: Std140Convertible<Self>;
 
-=======
->>>>>>> ca582a9f
     /// Casts the type to a byte array. Implementors should not override this
     /// method.
     ///
@@ -75,7 +67,7 @@
 }
 /**
 Trait implemented for all types that can be turned into `std140` values.
-*
+
 This trait can often be `#[derive]`'d instead of manually implementing it. Any
 struct which contains only fields that also implement `AsStd140` can derive
 `AsStd140`.
