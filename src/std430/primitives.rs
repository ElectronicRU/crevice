use crate::internal::align_offset;
use core::mem::size_of;

use bytemuck::{Pod, Zeroable};

use crate::bool::Bool;
use crate::glsl::Glsl;
use crate::std430::{AsStd430, Std430, Std430Padded};

unsafe impl Std430 for f32 {
    const ALIGNMENT: usize = 4;
    type Padded = Self;
}

unsafe impl Std430 for f64 {
    const ALIGNMENT: usize = 8;
    type Padded = Self;
}

unsafe impl Std430 for i32 {
    const ALIGNMENT: usize = 4;
    type Padded = Self;
}

unsafe impl Std430 for u32 {
    const ALIGNMENT: usize = 4;
    type Padded = Self;
}

unsafe impl Std430 for Bool {
    const ALIGNMENT: usize = 4;
    type Padded = Self;
}

impl AsStd430 for bool {
    type Output = Bool;

    fn as_std430(&self) -> Self::Output {
        (*self).into()
    }

    fn from_std430(val: Self::Output) -> Self {
        val.into()
    }
}

macro_rules! vectors {
    (
        $(
            #[$doc:meta] align($align:literal) $glsl_name:ident $name:ident <$prim:ident> ($($field:ident),+)
        )+
    ) => {
        $(
            #[$doc]
            #[allow(missing_docs)]
            #[derive(Debug, Clone, Copy)]
            #[repr(C)]
            pub struct $name {
                $(pub $field: $prim,)+
            }

            unsafe impl Zeroable for $name {}
            unsafe impl Pod for $name {}

            unsafe impl Std430 for $name {
                const ALIGNMENT: usize = $align;
                type Padded = Std430Padded<Self, {align_offset(size_of::<$name>(), $align)}>;
            }

            unsafe impl Glsl for $name {
                const NAME: &'static str = stringify!($glsl_name);
            }
        )+
    };
}

vectors! {
    #[doc = "Corresponds to a GLSL `vec2` in std430 layout."] align(8) vec2 Vec2<f32>(x, y)
    #[doc = "Corresponds to a GLSL `vec3` in std430 layout."] align(16) vec3 Vec3<f32>(x, y, z)
    #[doc = "Corresponds to a GLSL `vec4` in std430 layout."] align(16) vec4 Vec4<f32>(x, y, z, w)

    #[doc = "Corresponds to a GLSL `ivec2` in std430 layout."] align(8) ivec2 IVec2<i32>(x, y)
    #[doc = "Corresponds to a GLSL `ivec3` in std430 layout."] align(16) ivec3 IVec3<i32>(x, y, z)
    #[doc = "Corresponds to a GLSL `ivec4` in std430 layout."] align(16) ivec4 IVec4<i32>(x, y, z, w)

    #[doc = "Corresponds to a GLSL `uvec2` in std430 layout."] align(8) uvec2 UVec2<u32>(x, y)
    #[doc = "Corresponds to a GLSL `uvec3` in std430 layout."] align(16) uvec3 UVec3<u32>(x, y, z)
    #[doc = "Corresponds to a GLSL `uvec4` in std430 layout."] align(16) uvec4 UVec4<u32>(x, y, z, w)

    #[doc = "Corresponds to a GLSL `bvec2` in std430 layout."] align(8) bvec2 BVec2<Bool>(x, y)
    #[doc = "Corresponds to a GLSL `bvec3` in std430 layout."] align(16) bvec3 BVec3<Bool>(x, y, z)
    #[doc = "Corresponds to a GLSL `bvec4` in std430 layout."] align(16) bvec4 BVec4<Bool>(x, y, z, w)

    #[doc = "Corresponds to a GLSL `dvec2` in std430 layout."] align(16) dvec2 DVec2<f64>(x, y)
    #[doc = "Corresponds to a GLSL `dvec3` in std430 layout."] align(32) dvec3 DVec3<f64>(x, y, z)
    #[doc = "Corresponds to a GLSL `dvec4` in std430 layout."] align(32) dvec4 DVec4<f64>(x, y, z, w)
}

macro_rules! matrices {
    (
        $(
            #[$doc:meta]
            align($align:literal)
            $glsl_name:ident $name:ident {
                $($field:ident: $field_ty:ty,)+
            }
        )+
    ) => {
        $(
            #[$doc]
            #[allow(missing_docs)]
            #[derive(Debug, Clone, Copy)]
            #[repr(C)]
            pub struct $name {
                $(pub $field: $field_ty,)+
            }

            unsafe impl Zeroable for $name {}
            unsafe impl Pod for $name {}

            unsafe impl Std430 for $name {
                const ALIGNMENT: usize = $align;
<<<<<<< HEAD
                /// Matrices are technically arrays of primitives, and as such require pad at end.
                const PAD_AT_END: bool = true;
                type Padded = Std430Padded<Self, {align_offset(size_of::<$name>(), $align)}>;
=======
>>>>>>> ca582a9f
            }

            unsafe impl Glsl for $name {
                const NAME: &'static str = stringify!($glsl_name);
            }
        )+
    };
}

matrices! {
    #[doc = "Corresponds to a GLSL `mat2` in std430 layout."]
    align(8)
    mat2 Mat2 {
        x: Vec2,
        y: Vec2,
    }

    #[doc = "Corresponds to a GLSL `mat3` in std430 layout."]
    align(16)
    mat3 Mat3 {
        x: Vec3,
        _pad_x: f32,
        y: Vec3,
        _pad_y: f32,
        z: Vec3,
        _pad_z: f32,
    }

    #[doc = "Corresponds to a GLSL `mat4` in std430 layout."]
    align(16)
    mat4 Mat4 {
        x: Vec4,
        y: Vec4,
        z: Vec4,
        w: Vec4,
    }

    #[doc = "Corresponds to a GLSL `dmat2` in std430 layout."]
    align(16)
    dmat2 DMat2 {
        x: DVec2,
        y: DVec2,
    }

    #[doc = "Corresponds to a GLSL `dmat3` in std430 layout."]
    align(32)
    dmat3 DMat3 {
        x: DVec3,
        _pad_x: f64,
        y: DVec3,
        _pad_y: f64,
        z: DVec3,
        _pad_z: f64,
    }

    #[doc = "Corresponds to a GLSL `dmat3` in std430 layout."]
    align(32)
    dmat4 DMat4 {
        x: DVec4,
        y: DVec4,
        z: DVec4,
        w: DVec4,
    }
}<|MERGE_RESOLUTION|>--- conflicted
+++ resolved
@@ -120,12 +120,7 @@
 
             unsafe impl Std430 for $name {
                 const ALIGNMENT: usize = $align;
-<<<<<<< HEAD
-                /// Matrices are technically arrays of primitives, and as such require pad at end.
-                const PAD_AT_END: bool = true;
                 type Padded = Std430Padded<Self, {align_offset(size_of::<$name>(), $align)}>;
-=======
->>>>>>> ca582a9f
             }
 
             unsafe impl Glsl for $name {
