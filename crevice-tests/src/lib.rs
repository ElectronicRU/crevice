#![cfg(test)]

#[cfg(feature = "wgpu-validation")]
mod gpu;

#[cfg(feature = "wgpu-validation")]
use gpu::{test_round_trip_primitive, test_round_trip_struct};

#[cfg(not(feature = "wgpu-validation"))]
fn test_round_trip_struct<T>(_value: T) {}

#[cfg(not(feature = "wgpu-validation"))]
fn test_round_trip_primitive<T>(_value: T) {}

#[macro_use]
mod util;

use crevice::glsl::GlslStruct;
use crevice::std140::AsStd140;
use crevice::std430::AsStd430;
use mint::{ColumnMatrix2, ColumnMatrix3, ColumnMatrix4, Vector2, Vector3, Vector4};

#[test]
fn two_f32() {
    #[derive(Debug, PartialEq, AsStd140, AsStd430, GlslStruct)]
    struct TwoF32 {
        x: f32,
        y: f32,
    }

    assert_std140!((size = 16, align = 16) TwoF32 {
        x: 0,
        y: 4,
    });

    assert_std430!((size = 8, align = 4) TwoF32 {
        x: 0,
        y: 4,
    });

    test_round_trip_struct(TwoF32 { x: 5.0, y: 7.0 });
}

#[test]
fn vec2() {
    #[derive(Debug, PartialEq, AsStd140, AsStd430, GlslStruct)]
    struct UseVec2 {
        one: Vector2<f32>,
    }

    assert_std140!((size = 16, align = 16) UseVec2 {
        one: 0,
    });

    test_round_trip_struct(UseVec2 {
        one: [1.0, 2.0].into(),
    });
}

#[test]
fn mat2_bare() {
    type Mat2 = ColumnMatrix2<f32>;

    assert_std140!((size = 32, align = 16) Mat2 {
        x: 0,
        y: 16,
    });

    assert_std430!((size = 16, align = 8) Mat2 {
        x: 0,
        y: 8,
    });

    // Naga doesn't work with std140 mat2 values.
    // https://github.com/gfx-rs/naga/issues/1400

    // test_round_trip_primitive(Mat2 {
    //     x: [1.0, 2.0].into(),
    //     y: [3.0, 4.0].into(),
    // });
}

#[test]
fn mat3_bare() {
    type Mat3 = ColumnMatrix3<f32>;

    assert_std140!((size = 48, align = 16) Mat3 {
        x: 0,
        y: 16,
        z: 32,
    });

    // Naga produces invalid HLSL for mat3 value.
    // https://github.com/gfx-rs/naga/issues/1466

    // test_round_trip_primitive(Mat3 {
    //     x: [1.0, 2.0, 3.0].into(),
    //     y: [4.0, 5.0, 6.0].into(),
    //     z: [7.0, 8.0, 9.0].into(),
    // });
}

#[test]
fn mat4_bare() {
    type Mat4 = ColumnMatrix4<f32>;

    assert_std140!((size = 64, align = 16) Mat4 {
        x: 0,
        y: 16,
        z: 32,
        w: 48,
    });

    test_round_trip_primitive(Mat4 {
        x: [1.0, 2.0, 3.0, 4.0].into(),
        y: [5.0, 6.0, 7.0, 8.0].into(),
        z: [9.0, 10.0, 11.0, 12.0].into(),
        w: [13.0, 14.0, 15.0, 16.0].into(),
    });
}

#[test]
fn mat3() {
    #[derive(Debug, PartialEq, AsStd140, AsStd430, GlslStruct)]
    struct TestData {
        one: ColumnMatrix3<f32>,
    }

    // Naga produces invalid HLSL for mat3 value.
    // https://github.com/gfx-rs/naga/issues/1466

    // test_round_trip_struct(TestData {
    //     one: [[1.0, 2.0, 3.0], [4.0, 5.0, 6.0], [7.0, 8.0, 9.0]].into(),
    // });
}

#[test]
fn dvec4() {
    #[derive(Debug, PartialEq, AsStd140, AsStd430, GlslStruct)]
    struct UsingDVec4 {
        doubles: Vector4<f64>,
    }

    assert_std140!((size = 32, align = 32) UsingDVec4 {
        doubles: 0,
    });

    // Naga does not appear to support doubles.
    // https://github.com/gfx-rs/naga/issues/1272

    // test_round_trip_struct(UsingDVec4 {
    //     doubles: [1.0, 2.0, 3.0, 4.0].into(),
    // });
}

#[test]
fn four_f64() {
    #[derive(Debug, PartialEq, AsStd140, AsStd430, GlslStruct)]
    struct FourF64 {
        x: f64,
        y: f64,
        z: f64,
        w: f64,
    }

    assert_std140!((size = 32, align = 16) FourF64 {
        x: 0,
        y: 8,
        z: 16,
        w: 24,
    });

    // Naga does not appear to support doubles.
    // https://github.com/gfx-rs/naga/issues/1272

    // test_round_trip_struct(FourF64 {
    //     x: 5.0,
    //     y: 7.0,
    //     z: 9.0,
    //     w: 11.0,
    // });
}

#[test]
fn two_vec3() {
    #[derive(Debug, PartialEq, AsStd140, AsStd430, GlslStruct)]
    struct TwoVec3 {
        one: Vector3<f32>,
        two: Vector3<f32>,
    }

    print_std140!(TwoVec3);
    print_std430!(TwoVec3);

    assert_std140!((size = 32, align = 16) TwoVec3 {
        one: 0,
        two: 16,
    });

    assert_std430!((size = 32, align = 16) TwoVec3 {
        one: 0,
        two: 16,
    });

    test_round_trip_struct(TwoVec3 {
        one: [1.0, 2.0, 3.0].into(),
        two: [4.0, 5.0, 6.0].into(),
    });
}

#[test]
fn two_vec4() {
    #[derive(Debug, PartialEq, AsStd140, AsStd430, GlslStruct)]
    struct TwoVec4 {
        one: Vector4<f32>,
        two: Vector4<f32>,
    }

    assert_std140!((size = 32, align = 16) TwoVec4 {
        one: 0,
        two: 16,
    });

    test_round_trip_struct(TwoVec4 {
        one: [1.0, 2.0, 3.0, 4.0].into(),
        two: [5.0, 6.0, 7.0, 8.0].into(),
    });
}

#[test]
fn vec3_then_f32() {
    #[derive(Debug, PartialEq, AsStd140, AsStd430, GlslStruct)]
    struct Vec3ThenF32 {
        one: Vector3<f32>,
        two: f32,
    }

    assert_std140!((size = 16, align = 16) Vec3ThenF32 {
        one: 0,
        two: 12,
    });

    test_round_trip_struct(Vec3ThenF32 {
        one: [1.0, 2.0, 3.0].into(),
        two: 4.0,
    });
}

#[test]
fn mat3_padding() {
    #[derive(Debug, PartialEq, AsStd140, AsStd430, GlslStruct)]
    struct Mat3Padding {
        // Three rows of 16 bytes (3x f32 + 4 bytes padding)
        one: mint::ColumnMatrix3<f32>,
        two: f32,
    }

    assert_std140!((size = 64, align = 16) Mat3Padding {
        one: 0,
        two: 48,
    });

    // Naga produces invalid HLSL for mat3 value.
    // https://github.com/gfx-rs/naga/issues/1466

    // test_round_trip_struct(Mat3Padding {
    //     one: [[1.0, 2.0, 3.0], [4.0, 5.0, 6.0], [7.0, 8.0, 9.0]].into(),
    //     two: 10.0,
    // });
}

#[test]
fn padding_after_struct() {
    #[derive(AsStd140)]
    struct TwoF32 {
        x: f32,
    }

    #[derive(AsStd140)]
    struct PaddingAfterStruct {
        base_value: TwoF32,
        // There should be 8 bytes of padding inserted here.
        small_field: f32,
    }

    assert_std140!((size = 32, align = 16) PaddingAfterStruct {
        base_value: 0,
        small_field: 16,
    });
}

#[test]
fn proper_offset_calculations_for_differing_member_sizes() {
    #[derive(AsStd140)]
    struct Foo {
        x: f32,
    }

    #[derive(AsStd140)]
    struct Bar {
        first: Foo,
        second: Foo,
    }

    #[derive(AsStd140)]
    struct Outer {
        leading: Bar,
        trailing: Foo,
    }

    // Offset  Size  Contents
    // 0       4     Bar.leading.first.x
    // 4       12    [padding]
    // 16      4     Bar.leading.second.x
    // 20      12    [padding]
    // 32      4     Bar.trailing.x
    // 36      12    [padding]
    //
    // Total size is 48.

    assert_std140!((size = 48, align = 16) Outer {
        leading: 0,
        trailing: 32,
    });
}

#[test]
<<<<<<< HEAD
fn array_strides_small_value() {
    #[derive(Debug, PartialEq, AsStd140, AsStd430)]
    struct ArrayOfSmallValues {
        inner: [f32; 4],
    }

    assert_std140!((size = 64, align = 16) ArrayOfSmallValues {
        inner: 0,
    });

    assert_std430!((size = 16, align = 4) ArrayOfSmallValues {
        inner: 0,
    });
}

#[test]
fn array_strides_vec3() {
    #[derive(Debug, PartialEq, AsStd140, AsStd430, GlslStruct)]
    struct ArrayOfVector3 {
        inner: [Vector3<u32>; 6],
    }

    assert_std140!((size = 96, align = 16) ArrayOfVector3 {
        inner: 0,
    });

    assert_std430!((size = 96, align = 16) ArrayOfVector3 {
        inner: 0,
    });

    test_round_trip_struct(ArrayOfVector3 {
        inner: [
            [0x00010203, 0x04050607, 0x08091011].into(),
            [0x12131415, 0x16171819, 0x20212223].into(),
            [0x24252627, 0x28293031, 0x32333435].into(),
            [0x36373839, 0x40414243, 0x44454647].into(),
            [0x48495051, 0x52535455, 0x56575859].into(),
            [0x60616263, 0x64656667, 0x68697071].into(),
        ],
    })
=======
fn bools_and_bool_vectors() {
    #[derive(AsStd140, AsStd430)]
    struct ContainsBools {
        x: bool,
        y: Vector2<bool>,
    }

    assert_std140!((size = 16, align = 16) ContainsBools {
        x: 0,
        y: 8,
    });

    assert_std430!((size = 16, align = 8) ContainsBools {
        x: 0,
        y: 8,
    });
>>>>>>> c38c0e3c
}<|MERGE_RESOLUTION|>--- conflicted
+++ resolved
@@ -325,7 +325,25 @@
 }
 
 #[test]
-<<<<<<< HEAD
+fn bools_and_bool_vectors() {
+    #[derive(AsStd140, AsStd430)]
+    struct ContainsBools {
+        x: bool,
+        y: Vector2<bool>,
+    }
+
+    assert_std140!((size = 16, align = 16) ContainsBools {
+        x: 0,
+        y: 8,
+    });
+
+    assert_std430!((size = 16, align = 8) ContainsBools {
+        x: 0,
+        y: 8,
+    });
+}
+
+#[test]
 fn array_strides_small_value() {
     #[derive(Debug, PartialEq, AsStd140, AsStd430)]
     struct ArrayOfSmallValues {
@@ -366,22 +384,4 @@
             [0x60616263, 0x64656667, 0x68697071].into(),
         ],
     })
-=======
-fn bools_and_bool_vectors() {
-    #[derive(AsStd140, AsStd430)]
-    struct ContainsBools {
-        x: bool,
-        y: Vector2<bool>,
-    }
-
-    assert_std140!((size = 16, align = 16) ContainsBools {
-        x: 0,
-        y: 8,
-    });
-
-    assert_std430!((size = 16, align = 8) ContainsBools {
-        x: 0,
-        y: 8,
-    });
->>>>>>> c38c0e3c
 }